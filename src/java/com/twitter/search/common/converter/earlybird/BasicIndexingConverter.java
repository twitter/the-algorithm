package com.twitter.search.common.converter.earlybird;

import java.io.IOException;
import java.util.Date;
import java.util.List;
import java.util.Optional;
import javax.annotation.concurrent.NotThreadSafe;

import com.google.common.base.Preconditions;

import org.apache.commons.collections.CollectionUtils;
import org.joda.time.DateTime;
import org.joda.time.DateTimeZone;
import org.slf4j.Logger;
import org.slf4j.LoggerFactory;

import com.twitter.common_internal.text.version.PenguinVersion;
import com.twitter.search.common.converter.earlybird.EncodedFeatureBuilder.TweetFeatureWithEncodeFeatures;
import com.twitter.search.common.indexing.thriftjava.Place;
import com.twitter.search.common.indexing.thriftjava.PotentialLocation;
import com.twitter.search.common.indexing.thriftjava.ProfileGeoEnrichment;
import com.twitter.search.common.indexing.thriftjava.ThriftVersionedEvents;
import com.twitter.search.common.indexing.thriftjava.VersionedTweetFeatures;
import com.twitter.search.common.metrics.SearchCounter;
import com.twitter.search.common.partitioning.snowflakeparser.SnowflakeIdParser;
import com.twitter.search.common.relevance.entities.GeoObject;
import com.twitter.search.common.relevance.entities.TwitterMessage;
import com.twitter.search.common.relevance.entities.TwitterQuotedMessage;
import com.twitter.search.common.schema.base.ImmutableSchemaInterface;
import com.twitter.search.common.schema.base.Schema;
import com.twitter.search.common.schema.earlybird.EarlybirdCluster;
import com.twitter.search.common.schema.earlybird.EarlybirdEncodedFeatures;
import com.twitter.search.common.schema.earlybird.EarlybirdFieldConstants;
import com.twitter.search.common.schema.earlybird.EarlybirdFieldConstants.EarlybirdFieldConstant;
import com.twitter.search.common.schema.earlybird.EarlybirdThriftDocumentBuilder;
import com.twitter.search.common.schema.thriftjava.ThriftDocument;
import com.twitter.search.common.schema.thriftjava.ThriftIndexingEvent;
import com.twitter.search.common.schema.thriftjava.ThriftIndexingEventType;
import com.twitter.search.common.util.spatial.GeoUtil;
import com.twitter.search.common.util.text.NormalizerHelper;
import com.twitter.tweetypie.thriftjava.ComposerSource;

/**
 * Converts a TwitterMessage into a ThriftVersionedEvents. This is only responsible for data that
 * is available immediately when a Tweet is created. Some data, like URL data, isn't available
 * immediately, and so it is processed later, in the DelayedIndexingConverter and sent as an
 * update. In order to achieve this we create the document in 2 passes:
 *
 * 1. BasicIndexingConverter builds thriftVersionedEvents with the fields that do not require
 * external services.
 *
 * 2. DelayedIndexingConverter builds all the document fields depending on external services, once
 * those services have processed the relevant Tweet and we have retrieved that data.
 */
@NotThreadSafe
public class BasicIndexingConverter {
  private static final Logger LOG = LoggerFactory.getLogger(BasicIndexingConverter.class);

  private static final SearchCounter NUM_NULLCAST_FEATURE_FLAG_SET_TWEETS =
      SearchCounter.export("num_nullcast_feature_flag_set_tweets");
  private static final SearchCounter NUM_NULLCAST_TWEETS =
      SearchCounter.export("num_nullcast_tweets");
  private static final SearchCounter NUM_NON_NULLCAST_TWEETS =
      SearchCounter.export("num_non_nullcast_tweets");
  private static final SearchCounter ADJUSTED_BAD_CREATED_AT_COUNTER =
      SearchCounter.export("adjusted_incorrect_created_at_timestamp");
  private static final SearchCounter INCONSISTENT_TWEET_ID_AND_CREATED_AT_MS =
      SearchCounter.export("inconsistent_tweet_id_and_created_at_ms");
  private static final SearchCounter NUM_SELF_THREAD_TWEETS =
      SearchCounter.export("num_self_thread_tweets");
  private static final SearchCounter NUM_EXCLUSIVE_TWEETS =
      SearchCounter.export("num_exclusive_tweets");

  // If a tweet carries a timestamp smaller than this timestamp, we consider the timestamp invalid,
  // because twitter does not even exist back then before: Sun, 01 Jan 2006 00:00:00 GMT
  private static final long VALID_CREATION_TIME_THRESHOLD_MILLIS =
      new DateTime(2006, 1, 1, 0, 0, 0, DateTimeZone.UTC).getMillis();

  private final EncodedFeatureBuilder featureBuilder;
  private final Schema schema;
  private final EarlybirdCluster cluster;

  public BasicIndexingConverter(Schema schema, EarlybirdCluster cluster) {
    this.featureBuilder = new EncodedFeatureBuilder();
    this.schema = schema;
    this.cluster = cluster;
  }

  /**
   * This function converts TwitterMessage to ThriftVersionedEvents, which is a generic data
   * structure that can be consumed by Earlybird directly.
   */
  public ThriftVersionedEvents convertMessageToThrift(
      TwitterMessage message,
      boolean strict,
      List<PenguinVersion> penguinVersions) throws IOException {
    Preconditions.checkNotNull(message);
    Preconditions.checkNotNull(penguinVersions);

    ThriftVersionedEvents versionedEvents = new ThriftVersionedEvents()
        .setId(message.getId());

    ImmutableSchemaInterface schemaSnapshot = schema.getSchemaSnapshot();

    for (PenguinVersion penguinVersion : penguinVersions) {
      ThriftDocument document =
          buildDocumentForPenguinVersion(schemaSnapshot, message, strict, penguinVersion);

      ThriftIndexingEvent thriftIndexingEvent = new ThriftIndexingEvent()
          .setDocument(document)
          .setEventType(ThriftIndexingEventType.INSERT)
          .setSortId(message.getId());
      message.getFromUserTwitterId().map(thriftIndexingEvent::setUid);
      versionedEvents.putToVersionedEvents(penguinVersion.getByteValue(), thriftIndexingEvent);
    }

    return versionedEvents;
  }

  private ThriftDocument buildDocumentForPenguinVersion(
      ImmutableSchemaInterface schemaSnapshot,
      TwitterMessage message,
      boolean strict,
      PenguinVersion penguinVersion) throws IOException {
    TweetFeatureWithEncodeFeatures tweetFeature =
        featureBuilder.createTweetFeaturesFromTwitterMessage(
            message, penguinVersion, schemaSnapshot);

    EarlybirdThriftDocumentBuilder builder =
        buildBasicFields(message, schemaSnapshot, cluster, tweetFeature);

    buildUserFields(builder, message, tweetFeature.versionedFeatures, penguinVersion);
    buildGeoFields(builder, message, tweetFeature.versionedFeatures);
    buildRetweetAndReplyFields(builder, message, strict);
    buildQuotesFields(builder, message);
    buildVersionedFeatureFields(builder, tweetFeature.versionedFeatures);
    buildAnnotationFields(builder, message);
    buildNormalizedMinEngagementFields(builder, tweetFeature.encodedFeatures, cluster);
    buildDirectedAtFields(builder, message);

    builder.withSpaceIdFields(message.getSpaceIds());

    return builder.build();
  }

  /**
   * Build the basic fields for a tweet.
   */
  public static EarlybirdThriftDocumentBuilder buildBasicFields(
      TwitterMessage message,
      ImmutableSchemaInterface schemaSnapshot,
      EarlybirdCluster cluster,
      TweetFeatureWithEncodeFeatures tweetFeature) {
    EarlybirdEncodedFeatures extendedEncodedFeatures = tweetFeature.extendedEncodedFeatures;
    if (extendedEncodedFeatures == null && EarlybirdCluster.isTwitterMemoryFormatCluster(cluster)) {
      extendedEncodedFeatures = EarlybirdEncodedFeatures.newEncodedTweetFeatures(
          schemaSnapshot, EarlybirdFieldConstant.EXTENDED_ENCODED_TWEET_FEATURES_FIELD);
    }
    EarlybirdThriftDocumentBuilder builder = new EarlybirdThriftDocumentBuilder(
        tweetFeature.encodedFeatures,
        extendedEncodedFeatures,
        new EarlybirdFieldConstants(),
        schemaSnapshot);

    builder.withID(message.getId());

    final Date createdAt = message.getDate();
    long createdAtMs = createdAt == null ? 0L : createdAt.getTime();

    createdAtMs = fixCreatedAtTimeStampIfNecessary(message.getId(), createdAtMs);

    if (createdAtMs > 0L) {
      builder.withCreatedAt((int) (createdAtMs / 1000));
    }

    builder.withTweetSignature(tweetFeature.versionedFeatures.getTweetSignature());

    if (message.getConversationId() > 0) {
      long conversationId = message.getConversationId();
      builder.withLongField(
          EarlybirdFieldConstant.CONVERSATION_ID_CSF.getFieldName(), conversationId);
      // We only index conversation ID when it is different from the tweet ID.
      if (message.getId() != conversationId) {
        builder.withLongField(
            EarlybirdFieldConstant.CONVERSATION_ID_FIELD.getFieldName(), conversationId);
      }
    }

    if (message.getComposerSource().isPresent()) {
      ComposerSource composerSource = message.getComposerSource().get();
      builder.withIntField(
          EarlybirdFieldConstant.COMPOSER_SOURCE.getFieldName(), composerSource.getValue());
      if (composerSource == ComposerSource.CAMERA) {
        builder.withCameraComposerSourceFlag();
      }
    }

    EarlybirdEncodedFeatures encodedFeatures = tweetFeature.encodedFeatures;
    if (encodedFeatures.isFlagSet(EarlybirdFieldConstant.FROM_VERIFIED_ACCOUNT_FLAG)) {
      builder.addFilterInternalFieldTerm(EarlybirdFieldConstant.VERIFIED_FILTER_TERM);
    }
    if (encodedFeatures.isFlagSet(EarlybirdFieldConstant.FROM_BLUE_VERIFIED_ACCOUNT_FLAG)) {
      builder.addFilterInternalFieldTerm(EarlybirdFieldConstant.BLUE_VERIFIED_FILTER_TERM);
    }

    if (encodedFeatures.isFlagSet(EarlybirdFieldConstant.IS_OFFENSIVE_FLAG)) {
      builder.withOffensiveFlag();
    }

    if (message.getNullcast()) {
      NUM_NULLCAST_TWEETS.increment();
      builder.addFilterInternalFieldTerm(EarlybirdFieldConstant.NULLCAST_FILTER_TERM);
    } else {
      NUM_NON_NULLCAST_TWEETS.increment();
    }
    if (encodedFeatures.isFlagSet(EarlybirdFieldConstant.IS_NULLCAST_FLAG)) {
      NUM_NULLCAST_FEATURE_FLAG_SET_TWEETS.increment();
    }
    if (message.isSelfThread()) {
      builder.addFilterInternalFieldTerm(
          EarlybirdFieldConstant.SELF_THREAD_FILTER_TERM);
      NUM_SELF_THREAD_TWEETS.increment();
    }

    if (message.isExclusive()) {
      builder.addFilterInternalFieldTerm(EarlybirdFieldConstant.EXCLUSIVE_FILTER_TERM);
      builder.withLongField(
          EarlybirdFieldConstant.EXCLUSIVE_CONVERSATION_AUTHOR_ID_CSF.getFieldName(),
          message.getExclusiveConversationAuthorId());
      NUM_EXCLUSIVE_TWEETS.increment();
    }

    builder.withLanguageCodes(message.getLanguage(), message.getBCP47LanguageTag());

    return builder;
  }

  /**
   * Build the user fields.
   */
  public static void buildUserFields(
      EarlybirdThriftDocumentBuilder builder,
      TwitterMessage message,
      VersionedTweetFeatures versionedTweetFeatures,
      PenguinVersion penguinVersion) {
    // 1. Set all the from user fields.
    if (message.getFromUserTwitterId().isPresent()) {
      builder.withLongField(EarlybirdFieldConstant.FROM_USER_ID_FIELD.getFieldName(),
          message.getFromUserTwitterId().get())
      // CSF
      .withLongField(EarlybirdFieldConstant.FROM_USER_ID_CSF.getFieldName(),
          message.getFromUserTwitterId().get());
    } else {
      LOG.warn("fromUserTwitterId is not set in TwitterMessage! Status id: " + message.getId());
    }

    if (message.getFromUserScreenName().isPresent()) {
      String fromUser = message.getFromUserScreenName().get();
      String normalizedFromUser =
          NormalizerHelper.normalizeWithUnknownLocale(fromUser, penguinVersion);

      builder
          .withWhiteSpaceTokenizedScreenNameField(
              EarlybirdFieldConstant.TOKENIZED_FROM_USER_FIELD.getFieldName(),
              normalizedFromUser)
          .withStringField(EarlybirdFieldConstant.FROM_USER_FIELD.getFieldName(),
              normalizedFromUser);

      if (message.getTokenizedFromUserScreenName().isPresent()) {
        builder.withCamelCaseTokenizedScreenNameField(
            EarlybirdFieldConstant.CAMELCASE_USER_HANDLE_FIELD.getFieldName(),
            fromUser,
            normalizedFromUser,
            message.getTokenizedFromUserScreenName().get());
      }
    }

    Optional<String> toUserScreenName = message.getToUserLowercasedScreenName();
    if (toUserScreenName.isPresent() && !toUserScreenName.get().isEmpty()) {
      builder.withStringField(
          EarlybirdFieldConstant.TO_USER_FIELD.getFieldName(),
          NormalizerHelper.normalizeWithUnknownLocale(toUserScreenName.get(), penguinVersion));
    }

    if (versionedTweetFeatures.isSetUserDisplayNameTokenStreamText()) {
      builder.withTokenStreamField(EarlybirdFieldConstant.TOKENIZED_USER_NAME_FIELD.getFieldName(),
          versionedTweetFeatures.getUserDisplayNameTokenStreamText(),
          versionedTweetFeatures.getUserDisplayNameTokenStream());
    }
  }

  /**
   * Build the geo fields.
   */
  public static void buildGeoFields(
      EarlybirdThriftDocumentBuilder builder,
      TwitterMessage message,
      VersionedTweetFeatures versionedTweetFeatures) {
    double lat = GeoUtil.ILLEGAL_LATLON;
    double lon = GeoUtil.ILLEGAL_LATLON;
    if (message.getGeoLocation() != null) {
      GeoObject location = message.getGeoLocation();
      builder.withGeoField(EarlybirdFieldConstant.GEO_HASH_FIELD.getFieldName(),
          location.getLatitude(), location.getLongitude(), location.getAccuracy());

      if (location.getSource() != null) {
        builder.withStringField(EarlybirdFieldConstant.INTERNAL_FIELD.getFieldName(),
            EarlybirdFieldConstants.formatGeoType(location.getSource()));
      }

      if (GeoUtil.validateGeoCoordinates(location.getLatitude(), location.getLongitude())) {
        lat = location.getLatitude();
        lon = location.getLongitude();
      }
    }

    // See SEARCH-14317 for investigation on how much space geo filed is used in archive cluster.
    // In lucene archives, this CSF is needed regardless of whether geoLocation is set.
    builder.withLatLonCSF(lat, lon);

    if (versionedTweetFeatures.isSetTokenizedPlace()) {
      Place place = versionedTweetFeatures.getTokenizedPlace();
      Preconditions.checkArgument(place.isSetId(), "Place ID not set for tweet "
          + message.getId());
      Preconditions.checkArgument(place.isSetFullName(),
          "Place full name not set for tweet " + message.getId());
      builder.addFilterInternalFieldTerm(EarlybirdFieldConstant.PLACE_ID_FIELD.getFieldName());
      builder
          .withStringField(EarlybirdFieldConstant.PLACE_ID_FIELD.getFieldName(), place.getId())
          .withStringField(EarlybirdFieldConstant.PLACE_FULL_NAME_FIELD.getFieldName(),
              place.getFullName());
      if (place.isSetCountryCode()) {
        builder.withStringField(EarlybirdFieldConstant.PLACE_COUNTRY_CODE_FIELD.getFieldName(),
            place.getCountryCode());
      }
    }

    if (versionedTweetFeatures.isSetTokenizedProfileGeoEnrichment()) {
      ProfileGeoEnrichment profileGeoEnrichment =
          versionedTweetFeatures.getTokenizedProfileGeoEnrichment();
      Preconditions.checkArgument(
          profileGeoEnrichment.isSetPotentialLocations(),
          "ProfileGeoEnrichment.potentialLocations not set for tweet "
              + message.getId());
      List<PotentialLocation> potentialLocations = profileGeoEnrichment.getPotentialLocations();
      Preconditions.checkArgument(
          !potentialLocations.isEmpty(),
          "Found tweet with an empty ProfileGeoEnrichment.potentialLocations: "
              + message.getId());
      builder.addFilterInternalFieldTerm(EarlybirdFieldConstant.PROFILE_GEO_FILTER_TERM);
      for (PotentialLocation potentialLocation : potentialLocations) {
        if (potentialLocation.isSetCountryCode()) {
          builder.withStringField(
              EarlybirdFieldConstant.PROFILE_GEO_COUNTRY_CODE_FIELD.getFieldName(),
              potentialLocation.getCountryCode());
        }
        if (potentialLocation.isSetRegion()) {
          builder.withStringField(EarlybirdFieldConstant.PROFILE_GEO_REGION_FIELD.getFieldName(),
              potentialLocation.getRegion());
        }
        if (potentialLocation.isSetLocality()) {
          builder.withStringField(EarlybirdFieldConstant.PROFILE_GEO_LOCALITY_FIELD.getFieldName(),
              potentialLocation.getLocality());
        }
      }
    }

    builder.withPlacesField(message.getPlaces());
  }

  /**
   * Build the retweet and reply fields.
   */
  public static void buildRetweetAndReplyFields(
      EarlybirdThriftDocumentBuilder builder,
      TwitterMessage message,
      boolean strict) {
    long retweetUserIdVal = -1;
    long sharedStatusIdVal = -1;
    if (message.getRetweetMessage() != null) {
      if (message.getRetweetMessage().getSharedId() != null) {
        sharedStatusIdVal = message.getRetweetMessage().getSharedId();
      }
      if (message.getRetweetMessage().hasSharedUserTwitterId()) {
        retweetUserIdVal = message.getRetweetMessage().getSharedUserTwitterId();
      }
    }

    long inReplyToStatusIdVal = -1;
    long inReplyToUserIdVal = -1;
    if (message.isReply()) {
      if (message.getInReplyToStatusId().isPresent()) {
        inReplyToStatusIdVal = message.getInReplyToStatusId().get();
      }
      if (message.getToUserTwitterId().isPresent()) {
        inReplyToUserIdVal = message.getToUserTwitterId().get();
      }
    }

    buildRetweetAndReplyFields(
        retweetUserIdVal,
        sharedStatusIdVal,
        inReplyToStatusIdVal,
        inReplyToUserIdVal,
        strict,
        builder);
  }

  /**
   * Build the quotes fields.
   */
  public static void buildQuotesFields(
      EarlybirdThriftDocumentBuilder builder,
      TwitterMessage message) {
    if (message.getQuotedMessage() != null) {
      TwitterQuotedMessage quoted = message.getQuotedMessage();
      if (quoted != null && quoted.getQuotedStatusId() > 0 && quoted.getQuotedUserId() > 0) {
        builder.withQuote(quoted.getQuotedStatusId(), quoted.getQuotedUserId());
      }
    }
  }

  /**
   * Build directed at field.
   */
  public static void buildDirectedAtFields(
      EarlybirdThriftDocumentBuilder builder,
      TwitterMessage message) {
    if (message.getDirectedAtUserId().isPresent() && message.getDirectedAtUserId().get() > 0) {
      builder.withDirectedAtUser(message.getDirectedAtUserId().get());
      builder.addFilterInternalFieldTerm(EarlybirdFieldConstant.DIRECTED_AT_FILTER_TERM);
    }
  }

  /**
   * Build the versioned features for a tweet.
   */
  public static void buildVersionedFeatureFields(
      EarlybirdThriftDocumentBuilder builder,
      VersionedTweetFeatures versionedTweetFeatures) {
    builder
        .withHashtagsField(versionedTweetFeatures.getHashtags())
        .withMentionsField(versionedTweetFeatures.getMentions())
        .withStocksFields(versionedTweetFeatures.getStocks())
        .withResolvedLinksText(versionedTweetFeatures.getNormalizedResolvedUrlText())
        .withTokenStreamField(EarlybirdFieldConstant.TEXT_FIELD.getFieldName(),
            versionedTweetFeatures.getTweetTokenStreamText(),
            versionedTweetFeatures.isSetTweetTokenStream()
                ? versionedTweetFeatures.getTweetTokenStream() : null)
        .withStringField(EarlybirdFieldConstant.SOURCE_FIELD.getFieldName(),
            versionedTweetFeatures.getSource())
        .withStringField(EarlybirdFieldConstant.NORMALIZED_SOURCE_FIELD.getFieldName(),
            versionedTweetFeatures.getNormalizedSource());

    // Internal fields for smileys and question marks
    if (versionedTweetFeatures.hasPositiveSmiley) {
      builder.withStringField(
          EarlybirdFieldConstant.INTERNAL_FIELD.getFieldName(),
          EarlybirdFieldConstant.HAS_POSITIVE_SMILEY);
    }
    if (versionedTweetFeatures.hasNegativeSmiley) {
      builder.withStringField(
          EarlybirdFieldConstant.INTERNAL_FIELD.getFieldName(),
          EarlybirdFieldConstant.HAS_NEGATIVE_SMILEY);
    }
    if (versionedTweetFeatures.hasQuestionMark) {
      builder.withStringField(EarlybirdFieldConstant.TEXT_FIELD.getFieldName(),
          EarlybirdThriftDocumentBuilder.QUESTION_MARK);
    }
  }

  /**
   * Build the escherbird annotations for a tweet.
   */
  public static void buildAnnotationFields(
      EarlybirdThriftDocumentBuilder builder,
      TwitterMessage message) {
    List<TwitterMessage.EscherbirdAnnotation> escherbirdAnnotations =
        message.getEscherbirdAnnotations();
    if (CollectionUtils.isEmpty(escherbirdAnnotations)) {
      return;
    }

    builder.addFacetSkipList(EarlybirdFieldConstant.ENTITY_ID_FIELD.getFieldName());

    for (TwitterMessage.EscherbirdAnnotation annotation : escherbirdAnnotations) {
      String groupDomainEntity = String.format("%d.%d.%d",
          annotation.groupId, annotation.domainId, annotation.entityId);
      String domainEntity = String.format("%d.%d", annotation.domainId, annotation.entityId);
      String entity = String.format("%d", annotation.entityId);

      builder.withStringField(EarlybirdFieldConstant.ENTITY_ID_FIELD.getFieldName(),
          groupDomainEntity);
      builder.withStringField(EarlybirdFieldConstant.ENTITY_ID_FIELD.getFieldName(),
          domainEntity);
      builder.withStringField(EarlybirdFieldConstant.ENTITY_ID_FIELD.getFieldName(),
          entity);
    }
  }

  /**
   * Build the correct ThriftIndexingEvent's fields based on retweet and reply status.
   *
   * <pre>
   *
   * We have six combinations here. A tweet can be
   *   1) a reply to another tweet (then it has both in-reply-to-user-id and
   *      in-reply-to-status-id set),
   *   2) directed-at a user (then it only has in-reply-to-user-id set),
   *   3) not a reply at all.
   * Additionally, it may or may not be a retweet (if it is, then it has retweet-user-id and
   * retweet-status-id set).
   *
   * We want to set some fields unconditionally, and some fields (reference-author-id and
   * shared-status-id) depending on the reply/retweet combination.
   *
   * 1. Normal tweet (not a reply, not a retweet). None of the fields should be set.
   *
   * 2. Reply to a tweet (both in-reply-to-user-id and in-reply-to-status-id set).
   *   IN_REPLY_TO_USER_ID_FIELD    should be set to in-reply-to-user-id
   *   SHARED_STATUS_ID_CSF         should be set to in-reply-to-status-id
   *   IS_REPLY_FLAG                should be set
   *
   * 3. Directed-at a user (only in-reply-to-user-id is set).
   *   IN_REPLY_TO_USER_ID_FIELD    should be set to in-reply-to-user-id
   *   IS_REPLY_FLAG                should be set
   *
   * 4. Retweet of a normal tweet (retweet-user-id and retweet-status-id are set).
   *   RETWEET_SOURCE_USER_ID_FIELD should be set to retweet-user-id
   *   SHARED_STATUS_ID_CSF         should be set to retweet-status-id
   *   IS_RETWEET_FLAG              should be set
   *
   * 5. Retweet of a reply (both in-reply-to-user-id and in-reply-to-status-id set,
   * retweet-user-id and retweet-status-id are set).
   *   RETWEET_SOURCE_USER_ID_FIELD should be set to retweet-user-id
   *   SHARED_STATUS_ID_CSF         should be set to retweet-status-id (retweet beats reply!)
   *   IS_RETWEET_FLAG              should be set
   *   IN_REPLY_TO_USER_ID_FIELD    should be set to in-reply-to-user-id
   *   IS_REPLY_FLAG                should NOT be set
   *
   * 6. Retweet of a directed-at tweet (only in-reply-to-user-id is set,
   * retweet-user-id and retweet-status-id are set).
   *   RETWEET_SOURCE_USER_ID_FIELD should be set to retweet-user-id
   *   SHARED_STATUS_ID_CSF         should be set to retweet-status-id
   *   IS_RETWEET_FLAG              should be set
   *   IN_REPLY_TO_USER_ID_FIELD    should be set to in-reply-to-user-id
   *   IS_REPLY_FLAG                should NOT be set
   *
   * In other words:
   * SHARED_STATUS_ID_CSF logic: if this is a retweet SHARED_STATUS_ID_CSF should be set to
   * retweet-status-id, otherwise if it's a reply to a tweet, it should be set to
   * in-reply-to-status-id.
   *
   * </pre>
   */
  public static void buildRetweetAndReplyFields(
<<<<<<< HEAD
          long retweetUserIdVal,
          long sharedStatusIdVal,
          long inReplyToStatusIdVal,
          long inReplyToUserIdVal,
          boolean strict,
          EarlybirdThriftDocumentBuilder builder) {
    Predicate<Long> isGreaterThanZero = id -> id > 0;
    Optional<Long> retweetUserId = Optional.of(retweetUserIdVal).filter(isGreaterThanZero);
    Optional<Long> sharedStatusId = Optional.of(sharedStatusIdVal).filter(isGreaterThanZero);
    Optional<Long> inReplyToUserId = Optional.of(inReplyToUserIdVal).filter(isGreaterThanZero);
    Optional<Long> inReplyToStatusId = Optional.of(inReplyToStatusIdVal).filter(isGreaterThanZero);
=======
      long retweetUserIdVal,
      long sharedStatusIdVal,
      long inReplyToStatusIdVal,
      long inReplyToUserIdVal,
      boolean strict,
      EarlybirdThriftDocumentBuilder builder) {
    Optional<Long> retweetUserId = Optional.of(retweetUserIdVal).filter(x -> x > 0);
    Optional<Long> sharedStatusId = Optional.of(sharedStatusIdVal).filter(x -> x > 0);
    Optional<Long> inReplyToUserId = Optional.of(inReplyToUserIdVal).filter(x -> x > 0);
    Optional<Long> inReplyToStatusId = Optional.of(inReplyToStatusIdVal).filter(x -> x > 0);

    // We have six combinations here. A Tweet can be
    //   1) a reply to another tweet (then it has both in-reply-to-user-id and
    //      in-reply-to-status-id set),
    //   2) directed-at a user (then it only has in-reply-to-user-id set),
    //   3) not a reply at all.
    // Additionally, it may or may not be a Retweet (if it is, then it has retweet-user-id and
    // retweet-status-id set).
    //
    // We want to set some fields unconditionally, and some fields (reference-author-id and
    // shared-status-id) depending on the reply/retweet combination.
    //
    // 1. Normal tweet (not a reply, not a retweet). None of the fields should be set.
    //
    // 2. Reply to a tweet (both in-reply-to-user-id and in-reply-to-status-id set).
    //   IN_REPLY_TO_USER_ID_FIELD    should be set to in-reply-to-user-id
    //   SHARED_STATUS_ID_CSF         should be set to in-reply-to-status-id
    //   IS_REPLY_FLAG                should be set
    //
    // 3. Directed-at a user (only in-reply-to-user-id is set).
    //   IN_REPLY_TO_USER_ID_FIELD    should be set to in-reply-to-user-id
    //   IS_REPLY_FLAG                should be set
    //
    // 4. Retweet of a normal tweet (retweet-user-id and retweet-status-id are set).
    //   RETWEET_SOURCE_USER_ID_FIELD should be set to retweet-user-id
    //   SHARED_STATUS_ID_CSF         should be set to retweet-status-id
    //   IS_RETWEET_FLAG              should be set
    //
    // 5. Retweet of a reply (both in-reply-to-user-id and in-reply-to-status-id set,
    // retweet-user-id and retweet-status-id are set).
    //   RETWEET_SOURCE_USER_ID_FIELD should be set to retweet-user-id
    //   SHARED_STATUS_ID_CSF         should be set to retweet-status-id (retweet beats reply!)
    //   IS_RETWEET_FLAG              should be set
    //   IN_REPLY_TO_USER_ID_FIELD    should be set to in-reply-to-user-id
    //   IS_REPLY_FLAG                should NOT be set
    //
    // 6. Retweet of a directed-at tweet (only in-reply-to-user-id is set,
    // retweet-user-id and retweet-status-id are set).
    //   RETWEET_SOURCE_USER_ID_FIELD should be set to retweet-user-id
    //   SHARED_STATUS_ID_CSF         should be set to retweet-status-id
    //   IS_RETWEET_FLAG              should be set
    //   IN_REPLY_TO_USER_ID_FIELD    should be set to in-reply-to-user-id
    //   IS_REPLY_FLAG                should NOT be set
    //
    // In other words:
    // SHARED_STATUS_ID_CSF logic: if this is a retweet SHARED_STATUS_ID_CSF should be set to
    // retweet-status-id, otherwise if it's a reply to a tweet, it should be set to
    // in-reply-to-status-id.
>>>>>>> 138bb519

    Preconditions.checkState(retweetUserId.isPresent() == sharedStatusId.isPresent());

    if (retweetUserId.isPresent()) {
      builder.withNativeRetweet(retweetUserId.get(), sharedStatusId.get());

      // Set IN_REPLY_TO_USER_ID_FIELD even if this is a retweet of a reply.
      inReplyToUserId.ifPresent(builder::withInReplyToUserID);
    } else {
      // If this is a retweet of a reply, we don't want to mark it as a reply, or override fields
      // set by the retweet logic.
      // If we are in this branch, this is not a retweet. Potentially, we set the reply flag,
      // and override shared-status-id and reference-author-id.

      if (inReplyToStatusId.isPresent()) {
        if (strict) {
          // Enforcing that if this is a reply to a tweet, then it also has a replied-to user.
          Preconditions.checkState(inReplyToUserId.isPresent());
        }
        builder.withReplyFlag();
        builder.withLongField(
            EarlybirdFieldConstant.SHARED_STATUS_ID_CSF.getFieldName(),
            inReplyToStatusId.get());
        builder.withLongField(
            EarlybirdFieldConstant.IN_REPLY_TO_TWEET_ID_FIELD.getFieldName(),
            inReplyToStatusId.get());
      }
      if (inReplyToUserId.isPresent()) {
        builder.withReplyFlag();
        builder.withInReplyToUserID(inReplyToUserId.get());
      }
    }
  }

  /**
   * Build the engagement fields.
   */
  public static void buildNormalizedMinEngagementFields(
      EarlybirdThriftDocumentBuilder builder,
      EarlybirdEncodedFeatures encodedFeatures,
      EarlybirdCluster cluster) throws IOException {
    if (EarlybirdCluster.isArchive(cluster)) {
      int favoriteCount = encodedFeatures.getFeatureValue(EarlybirdFieldConstant.FAVORITE_COUNT);
      int retweetCount = encodedFeatures.getFeatureValue(EarlybirdFieldConstant.RETWEET_COUNT);
      int replyCount = encodedFeatures.getFeatureValue(EarlybirdFieldConstant.REPLY_COUNT);
      builder
          .withNormalizedMinEngagementField(
              EarlybirdFieldConstant.NORMALIZED_FAVORITE_COUNT_GREATER_THAN_OR_EQUAL_TO_FIELD
                  .getFieldName(),
              favoriteCount);
      builder
          .withNormalizedMinEngagementField(
              EarlybirdFieldConstant.NORMALIZED_RETWEET_COUNT_GREATER_THAN_OR_EQUAL_TO_FIELD
                  .getFieldName(),
              retweetCount);
      builder
          .withNormalizedMinEngagementField(
              EarlybirdFieldConstant.NORMALIZED_REPLY_COUNT_GREATER_THAN_OR_EQUAL_TO_FIELD
                  .getFieldName(),
              replyCount);
    }
  }

  /**
   * As seen in SEARCH-5617, we sometimes have incorrect createdAt. This method tries to fix them
   * by extracting creation time from snowflake when possible.
   */
  public static long fixCreatedAtTimeStampIfNecessary(long id, long createdAtMs) {
    if (createdAtMs < VALID_CREATION_TIME_THRESHOLD_MILLIS
        && id > SnowflakeIdParser.SNOWFLAKE_ID_LOWER_BOUND) {
      // This tweet has a snowflake ID, and we can extract timestamp from the ID.
      ADJUSTED_BAD_CREATED_AT_COUNTER.increment();
      return SnowflakeIdParser.getTimestampFromTweetId(id);
    } else if (!SnowflakeIdParser.isTweetIDAndCreatedAtConsistent(id, createdAtMs)) {
      LOG.error(
          "Found inconsistent tweet ID and created at timestamp: [statusID={}], [createdAtMs={}]",
          id, createdAtMs);
      INCONSISTENT_TWEET_ID_AND_CREATED_AT_MS.increment();
    }

    return createdAtMs;
  }
}<|MERGE_RESOLUTION|>--- conflicted
+++ resolved
@@ -554,78 +554,17 @@
    * </pre>
    */
   public static void buildRetweetAndReplyFields(
-<<<<<<< HEAD
-          long retweetUserIdVal,
-          long sharedStatusIdVal,
-          long inReplyToStatusIdVal,
-          long inReplyToUserIdVal,
-          boolean strict,
-          EarlybirdThriftDocumentBuilder builder) {
-    Predicate<Long> isGreaterThanZero = id -> id > 0;
-    Optional<Long> retweetUserId = Optional.of(retweetUserIdVal).filter(isGreaterThanZero);
-    Optional<Long> sharedStatusId = Optional.of(sharedStatusIdVal).filter(isGreaterThanZero);
-    Optional<Long> inReplyToUserId = Optional.of(inReplyToUserIdVal).filter(isGreaterThanZero);
-    Optional<Long> inReplyToStatusId = Optional.of(inReplyToStatusIdVal).filter(isGreaterThanZero);
-=======
       long retweetUserIdVal,
       long sharedStatusIdVal,
       long inReplyToStatusIdVal,
       long inReplyToUserIdVal,
       boolean strict,
       EarlybirdThriftDocumentBuilder builder) {
-    Optional<Long> retweetUserId = Optional.of(retweetUserIdVal).filter(x -> x > 0);
-    Optional<Long> sharedStatusId = Optional.of(sharedStatusIdVal).filter(x -> x > 0);
-    Optional<Long> inReplyToUserId = Optional.of(inReplyToUserIdVal).filter(x -> x > 0);
-    Optional<Long> inReplyToStatusId = Optional.of(inReplyToStatusIdVal).filter(x -> x > 0);
-
-    // We have six combinations here. A Tweet can be
-    //   1) a reply to another tweet (then it has both in-reply-to-user-id and
-    //      in-reply-to-status-id set),
-    //   2) directed-at a user (then it only has in-reply-to-user-id set),
-    //   3) not a reply at all.
-    // Additionally, it may or may not be a Retweet (if it is, then it has retweet-user-id and
-    // retweet-status-id set).
-    //
-    // We want to set some fields unconditionally, and some fields (reference-author-id and
-    // shared-status-id) depending on the reply/retweet combination.
-    //
-    // 1. Normal tweet (not a reply, not a retweet). None of the fields should be set.
-    //
-    // 2. Reply to a tweet (both in-reply-to-user-id and in-reply-to-status-id set).
-    //   IN_REPLY_TO_USER_ID_FIELD    should be set to in-reply-to-user-id
-    //   SHARED_STATUS_ID_CSF         should be set to in-reply-to-status-id
-    //   IS_REPLY_FLAG                should be set
-    //
-    // 3. Directed-at a user (only in-reply-to-user-id is set).
-    //   IN_REPLY_TO_USER_ID_FIELD    should be set to in-reply-to-user-id
-    //   IS_REPLY_FLAG                should be set
-    //
-    // 4. Retweet of a normal tweet (retweet-user-id and retweet-status-id are set).
-    //   RETWEET_SOURCE_USER_ID_FIELD should be set to retweet-user-id
-    //   SHARED_STATUS_ID_CSF         should be set to retweet-status-id
-    //   IS_RETWEET_FLAG              should be set
-    //
-    // 5. Retweet of a reply (both in-reply-to-user-id and in-reply-to-status-id set,
-    // retweet-user-id and retweet-status-id are set).
-    //   RETWEET_SOURCE_USER_ID_FIELD should be set to retweet-user-id
-    //   SHARED_STATUS_ID_CSF         should be set to retweet-status-id (retweet beats reply!)
-    //   IS_RETWEET_FLAG              should be set
-    //   IN_REPLY_TO_USER_ID_FIELD    should be set to in-reply-to-user-id
-    //   IS_REPLY_FLAG                should NOT be set
-    //
-    // 6. Retweet of a directed-at tweet (only in-reply-to-user-id is set,
-    // retweet-user-id and retweet-status-id are set).
-    //   RETWEET_SOURCE_USER_ID_FIELD should be set to retweet-user-id
-    //   SHARED_STATUS_ID_CSF         should be set to retweet-status-id
-    //   IS_RETWEET_FLAG              should be set
-    //   IN_REPLY_TO_USER_ID_FIELD    should be set to in-reply-to-user-id
-    //   IS_REPLY_FLAG                should NOT be set
-    //
-    // In other words:
-    // SHARED_STATUS_ID_CSF logic: if this is a retweet SHARED_STATUS_ID_CSF should be set to
-    // retweet-status-id, otherwise if it's a reply to a tweet, it should be set to
-    // in-reply-to-status-id.
->>>>>>> 138bb519
+    Predicate<Long> isGreaterThanZero = id -> id > 0;
+    Optional<Long> retweetUserId = Optional.of(retweetUserIdVal).filter(isGreaterThanZero);
+    Optional<Long> sharedStatusId = Optional.of(sharedStatusIdVal).filter(isGreaterThanZero);
+    Optional<Long> inReplyToUserId = Optional.of(inReplyToUserIdVal).filter(isGreaterThanZero);
+    Optional<Long> inReplyToStatusId = Optional.of(inReplyToStatusIdVal).filter(isGreaterThanZero);
 
     Preconditions.checkState(retweetUserId.isPresent() == sharedStatusId.isPresent());
 
