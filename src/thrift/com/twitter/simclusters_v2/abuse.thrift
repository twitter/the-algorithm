namespace java com.twitter.simclusters_v2.thriftjava
namespace py gen.twitter.simclusters_v2
#@namespace scala com.twitter.simclusters_v2.thriftscala
#@namespace strato com.twitter.simclusters_v2

include "embedding.thrift"
include "simclusters_presto.thrift"

/**
 * Struct that associates a user with simcluster scores for different
 * interaction types. This is meant to be used as a feature to predict abuse.
 *
 * This thrift struct is meant for exploration purposes. It does not have any
 * assumptions about what type of interactions we use or what types of scores
 * we are keeping track of.
 **/ 
struct AdhocSingleSideClusterScores {
  1: required i64 userId(personalDataType = 'UserId')
  // We can make the interaction types have arbitrary names. In the production
  // version of this dataset. We should have a different field per interaction
  // type so that API of what is included is more clear.
  2: required map<string, embedding.SimClustersEmbedding> interactionScores
}(persisted="true", hasPersonalData = 'true')

/**
* This is a prod version of the single side features. It is meant to be used as a value in a key
* value store. The pair of healthy and unhealthy scores will be different depending on the use case.
* We will use different stores for different user cases. For instance, the first instance that
* we implement will use search abuse reports and impressions. We can build stores for new values
* in the future.
*
* The consumer creates the interactions which the author receives.  For instance, the consumer
<<<<<<< HEAD
* creates an abuse report for an author. The consumer scores are related to the interation creation
=======
* creates an abuse report for an author. The consumer scores are related to the interaction creation
>>>>>>> bb095608
* behavior of the consumer. The author scores are related to the whether the author receives these
* interactions.
*
**/
struct SingleSideUserScores {
  1: required i64 userId(personalDataType = 'UserId')
  2: required double consumerUnhealthyScore(personalDataType = 'EngagementScore')
  3: required double consumerHealthyScore(personalDataType = 'EngagementScore')
  4: required double authorUnhealthyScore(personalDataType = 'EngagementScore')
  5: required double authorHealthyScore(personalDataType = 'EngagementScore')
}(persisted="true", hasPersonalData = 'true')

/**
* Struct that associates a cluster-cluster interaction scores for different
* interaction types.
**/
struct AdhocCrossSimClusterInteractionScores {
  1: required i64 clusterId
  2: required list<simclusters_presto.ClustersScore> clusterScores
}(persisted="true")<|MERGE_RESOLUTION|>--- conflicted
+++ resolved
@@ -30,11 +30,7 @@
 * in the future.
 *
 * The consumer creates the interactions which the author receives.  For instance, the consumer
-<<<<<<< HEAD
-* creates an abuse report for an author. The consumer scores are related to the interation creation
-=======
 * creates an abuse report for an author. The consumer scores are related to the interaction creation
->>>>>>> bb095608
 * behavior of the consumer. The author scores are related to the whether the author receives these
 * interactions.
 *
