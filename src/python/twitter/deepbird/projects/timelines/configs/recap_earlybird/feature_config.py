# checkstyle: noqa
from twml.feature_config import FeatureConfigBuilder


def get_feature_config(data_spec_path, label):
  return (
    FeatureConfigBuilder(data_spec_path=data_spec_path, debug=True)
    .batch_add_features(
<<<<<<< HEAD
    [
      ("ebd.author_specific_score", "A"),
      ("ebd.has_diff_lang", "A"),
      ("ebd.has_english_tweet_diff_ui_lang", "A"),
      ("ebd.has_english_ui_diff_tweet_lang", "A"),
      ("ebd.is_self_tweet", "A"),
      ("ebd.tweet_age_in_secs", "A"),
      ("encoded_tweet_features.favorite_count", "A"),
      ("encoded_tweet_features.from_verified_account_flag", "A"),
      ("encoded_tweet_features.has_card_flag", "A"),
      ("encoded_tweet_features.has_image_url_flag", "A"),
      ("encoded_tweet_features.has_link_flag", "A"),
      ("encoded_tweet_features.has_multiple_hashtags_or_trends_flag", "A"),
      ("encoded_tweet_features.has_native_image_flag", "A"),
      ("encoded_tweet_features.has_news_url_flag", "A"),
      ("encoded_tweet_features.has_periscope_flag", "A"),
      ("encoded_tweet_features.has_pro_video_flag", "A"),
      ("encoded_tweet_features.has_quote_flag", "A"),
      ("encoded_tweet_features.has_trend_flag", "A"),
      ("encoded_tweet_features.has_video_url_flag", "A"),
      ("encoded_tweet_features.has_vine_flag", "A"),
      ("encoded_tweet_features.has_visible_link_flag", "A"),
      ("encoded_tweet_features.is_offensive_flag", "A"),
      ("encoded_tweet_features.is_reply_flag", "A"),
      ("encoded_tweet_features.is_retweet_flag", "A"),
      ("encoded_tweet_features.is_sensitive_content", "A"),
      ("encoded_tweet_features.language", "A"),
      ("encoded_tweet_features.link_language", "A"),
      ("encoded_tweet_features.num_hashtags", "A"),
      ("encoded_tweet_features.num_mentions", "A"),
      ("encoded_tweet_features.reply_count", "A"),
      ("encoded_tweet_features.retweet_count", "A"),
      ("encoded_tweet_features.text_score", "A"),
      ("encoded_tweet_features.user_reputation", "A"),
      ("extended_encoded_tweet_features.embeds_impression_count", "A"),
      ("extended_encoded_tweet_features.embeds_impression_count_v2", "A"),
      ("extended_encoded_tweet_features.embeds_url_count", "A"),
      ("extended_encoded_tweet_features.embeds_url_count_v2", "A"),
      ("extended_encoded_tweet_features.favorite_count_v2", "A"),
      ("extended_encoded_tweet_features.label_abusive_hi_rcl_flag", "A"),
      ("extended_encoded_tweet_features.label_dup_content_flag", "A"),
      ("extended_encoded_tweet_features.label_nsfw_hi_prc_flag", "A"),
      ("extended_encoded_tweet_features.label_nsfw_hi_rcl_flag", "A"),
      ("extended_encoded_tweet_features.label_spam_flag", "A"),
      ("extended_encoded_tweet_features.label_spam_hi_rcl_flag", "A"),
      ("extended_encoded_tweet_features.quote_count", "A"),
      ("extended_encoded_tweet_features.reply_count_v2", "A"),
      ("extended_encoded_tweet_features.retweet_count_v2", "A"),
      ("extended_encoded_tweet_features.weighted_favorite_count", "A"),
      ("extended_encoded_tweet_features.weighted_quote_count", "A"),
      ("extended_encoded_tweet_features.weighted_reply_count", "A"),
      ("extended_encoded_tweet_features.weighted_retweet_count", "A"),
    ]
  ).add_labels([
    label,                                   # Tensor index: 0
    "recap.engagement.is_clicked",           # Tensor index: 1
    "recap.engagement.is_favorited",         # Tensor index: 2
    "recap.engagement.is_open_linked",       # Tensor index: 3
    "recap.engagement.is_photo_expanded",    # Tensor index: 4
    "recap.engagement.is_profile_clicked",   # Tensor index: 5
    "recap.engagement.is_replied",           # Tensor index: 6
    "recap.engagement.is_retweeted",         # Tensor index: 7
    "recap.engagement.is_video_playback_50",  # Tensor index: 8
    "timelines.earlybird_score",             # Tensor index: 9
  ]) \
    .define_weight("meta.record_weight/type=earlybird") \
    .build()
=======
      [
        ("ebd.author_specific_score", "A"),
        ("ebd.has_diff_lang", "A"),
        ("ebd.has_english_tweet_diff_ui_lang", "A"),
        ("ebd.has_english_ui_diff_tweet_lang", "A"),
        ("ebd.is_self_tweet", "A"),
        ("ebd.tweet_age_in_secs", "A"),
        ("encoded_tweet_features.favorite_count", "A"),
        ("encoded_tweet_features.from_verified_account_flag", "A"),
        ("encoded_tweet_features.has_card_flag", "A"),
        # ("encoded_tweet_features.has_consumer_video_flag", "A"),
        ("encoded_tweet_features.has_image_url_flag", "A"),
        ("encoded_tweet_features.has_link_flag", "A"),
        ("encoded_tweet_features.has_multiple_hashtags_or_trends_flag", "A"),
        # ("encoded_tweet_features.has_multiple_media_flag", "A"),
        ("encoded_tweet_features.has_native_image_flag", "A"),
        ("encoded_tweet_features.has_news_url_flag", "A"),
        ("encoded_tweet_features.has_periscope_flag", "A"),
        ("encoded_tweet_features.has_pro_video_flag", "A"),
        ("encoded_tweet_features.has_quote_flag", "A"),
        ("encoded_tweet_features.has_trend_flag", "A"),
        ("encoded_tweet_features.has_video_url_flag", "A"),
        ("encoded_tweet_features.has_vine_flag", "A"),
        ("encoded_tweet_features.has_visible_link_flag", "A"),
        ("encoded_tweet_features.is_offensive_flag", "A"),
        ("encoded_tweet_features.is_reply_flag", "A"),
        ("encoded_tweet_features.is_retweet_flag", "A"),
        ("encoded_tweet_features.is_sensitive_content", "A"),
        # ("encoded_tweet_features.is_user_new_flag", "A"),
        ("encoded_tweet_features.language", "A"),
        ("encoded_tweet_features.link_language", "A"),
        ("encoded_tweet_features.num_hashtags", "A"),
        ("encoded_tweet_features.num_mentions", "A"),
        # ("encoded_tweet_features.profile_is_egg_flag", "A"),
        ("encoded_tweet_features.reply_count", "A"),
        ("encoded_tweet_features.retweet_count", "A"),
        ("encoded_tweet_features.text_score", "A"),
        ("encoded_tweet_features.user_reputation", "A"),
        ("extended_encoded_tweet_features.embeds_impression_count", "A"),
        ("extended_encoded_tweet_features.embeds_impression_count_v2", "A"),
        ("extended_encoded_tweet_features.embeds_url_count", "A"),
        ("extended_encoded_tweet_features.embeds_url_count_v2", "A"),
        ("extended_encoded_tweet_features.favorite_count_v2", "A"),
        ("extended_encoded_tweet_features.label_abusive_hi_rcl_flag", "A"),
        ("extended_encoded_tweet_features.label_dup_content_flag", "A"),
        ("extended_encoded_tweet_features.label_nsfw_hi_prc_flag", "A"),
        ("extended_encoded_tweet_features.label_nsfw_hi_rcl_flag", "A"),
        ("extended_encoded_tweet_features.label_spam_flag", "A"),
        ("extended_encoded_tweet_features.label_spam_hi_rcl_flag", "A"),
        ("extended_encoded_tweet_features.quote_count", "A"),
        ("extended_encoded_tweet_features.reply_count_v2", "A"),
        ("extended_encoded_tweet_features.retweet_count_v2", "A"),
        ("extended_encoded_tweet_features.weighted_favorite_count", "A"),
        ("extended_encoded_tweet_features.weighted_quote_count", "A"),
        ("extended_encoded_tweet_features.weighted_reply_count", "A"),
        ("extended_encoded_tweet_features.weighted_retweet_count", "A"),
      ]
    )
    .add_labels(
      [
        label,  # Tensor index: 0
        "recap.engagement.is_clicked",  # Tensor index: 1
        "recap.engagement.is_favorited",  # Tensor index: 2
        "recap.engagement.is_open_linked",  # Tensor index: 3
        "recap.engagement.is_photo_expanded",  # Tensor index: 4
        "recap.engagement.is_profile_clicked",  # Tensor index: 5
        "recap.engagement.is_replied",  # Tensor index: 6
        "recap.engagement.is_retweeted",  # Tensor index: 7
        "recap.engagement.is_video_playback_50",  # Tensor index: 8
        "timelines.earlybird_score",  # Tensor index: 9
      ]
    )
    .define_weight("meta.record_weight/type=earlybird")
    .build()
  )
>>>>>>> 138bb519
<|MERGE_RESOLUTION|>--- conflicted
+++ resolved
@@ -6,7 +6,6 @@
   return (
     FeatureConfigBuilder(data_spec_path=data_spec_path, debug=True)
     .batch_add_features(
-<<<<<<< HEAD
     [
       ("ebd.author_specific_score", "A"),
       ("ebd.has_diff_lang", "A"),
@@ -74,80 +73,4 @@
   ]) \
     .define_weight("meta.record_weight/type=earlybird") \
     .build()
-=======
-      [
-        ("ebd.author_specific_score", "A"),
-        ("ebd.has_diff_lang", "A"),
-        ("ebd.has_english_tweet_diff_ui_lang", "A"),
-        ("ebd.has_english_ui_diff_tweet_lang", "A"),
-        ("ebd.is_self_tweet", "A"),
-        ("ebd.tweet_age_in_secs", "A"),
-        ("encoded_tweet_features.favorite_count", "A"),
-        ("encoded_tweet_features.from_verified_account_flag", "A"),
-        ("encoded_tweet_features.has_card_flag", "A"),
-        # ("encoded_tweet_features.has_consumer_video_flag", "A"),
-        ("encoded_tweet_features.has_image_url_flag", "A"),
-        ("encoded_tweet_features.has_link_flag", "A"),
-        ("encoded_tweet_features.has_multiple_hashtags_or_trends_flag", "A"),
-        # ("encoded_tweet_features.has_multiple_media_flag", "A"),
-        ("encoded_tweet_features.has_native_image_flag", "A"),
-        ("encoded_tweet_features.has_news_url_flag", "A"),
-        ("encoded_tweet_features.has_periscope_flag", "A"),
-        ("encoded_tweet_features.has_pro_video_flag", "A"),
-        ("encoded_tweet_features.has_quote_flag", "A"),
-        ("encoded_tweet_features.has_trend_flag", "A"),
-        ("encoded_tweet_features.has_video_url_flag", "A"),
-        ("encoded_tweet_features.has_vine_flag", "A"),
-        ("encoded_tweet_features.has_visible_link_flag", "A"),
-        ("encoded_tweet_features.is_offensive_flag", "A"),
-        ("encoded_tweet_features.is_reply_flag", "A"),
-        ("encoded_tweet_features.is_retweet_flag", "A"),
-        ("encoded_tweet_features.is_sensitive_content", "A"),
-        # ("encoded_tweet_features.is_user_new_flag", "A"),
-        ("encoded_tweet_features.language", "A"),
-        ("encoded_tweet_features.link_language", "A"),
-        ("encoded_tweet_features.num_hashtags", "A"),
-        ("encoded_tweet_features.num_mentions", "A"),
-        # ("encoded_tweet_features.profile_is_egg_flag", "A"),
-        ("encoded_tweet_features.reply_count", "A"),
-        ("encoded_tweet_features.retweet_count", "A"),
-        ("encoded_tweet_features.text_score", "A"),
-        ("encoded_tweet_features.user_reputation", "A"),
-        ("extended_encoded_tweet_features.embeds_impression_count", "A"),
-        ("extended_encoded_tweet_features.embeds_impression_count_v2", "A"),
-        ("extended_encoded_tweet_features.embeds_url_count", "A"),
-        ("extended_encoded_tweet_features.embeds_url_count_v2", "A"),
-        ("extended_encoded_tweet_features.favorite_count_v2", "A"),
-        ("extended_encoded_tweet_features.label_abusive_hi_rcl_flag", "A"),
-        ("extended_encoded_tweet_features.label_dup_content_flag", "A"),
-        ("extended_encoded_tweet_features.label_nsfw_hi_prc_flag", "A"),
-        ("extended_encoded_tweet_features.label_nsfw_hi_rcl_flag", "A"),
-        ("extended_encoded_tweet_features.label_spam_flag", "A"),
-        ("extended_encoded_tweet_features.label_spam_hi_rcl_flag", "A"),
-        ("extended_encoded_tweet_features.quote_count", "A"),
-        ("extended_encoded_tweet_features.reply_count_v2", "A"),
-        ("extended_encoded_tweet_features.retweet_count_v2", "A"),
-        ("extended_encoded_tweet_features.weighted_favorite_count", "A"),
-        ("extended_encoded_tweet_features.weighted_quote_count", "A"),
-        ("extended_encoded_tweet_features.weighted_reply_count", "A"),
-        ("extended_encoded_tweet_features.weighted_retweet_count", "A"),
-      ]
-    )
-    .add_labels(
-      [
-        label,  # Tensor index: 0
-        "recap.engagement.is_clicked",  # Tensor index: 1
-        "recap.engagement.is_favorited",  # Tensor index: 2
-        "recap.engagement.is_open_linked",  # Tensor index: 3
-        "recap.engagement.is_photo_expanded",  # Tensor index: 4
-        "recap.engagement.is_profile_clicked",  # Tensor index: 5
-        "recap.engagement.is_replied",  # Tensor index: 6
-        "recap.engagement.is_retweeted",  # Tensor index: 7
-        "recap.engagement.is_video_playback_50",  # Tensor index: 8
-        "timelines.earlybird_score",  # Tensor index: 9
-      ]
-    )
-    .define_weight("meta.record_weight/type=earlybird")
-    .build()
-  )
->>>>>>> 138bb519
+  )