--- conflicted
+++ resolved
@@ -5,13 +5,8 @@
 
 ## How is it used on Twitter
 UTEG generates the "XXX Liked" out-of-network tweets seen on Twitter's Home Timeline.
-<<<<<<< HEAD
-The core idea behind UTEG is collaborative filtering. UTEG takes a user's weighted follow graph (i.e. a list of weighted userIds) as input, 
-performs efficient traversal & aggregation, and returns the top weighted tweets engaged basd on # of users that engaged the tweet, as well as 
-=======
-The core idea behind UTEG is collaborative filtering. UTEG takes a user's weighted follow graph (i.e a list of weighted userIds) as input,
+The core idea behind UTEG is collaborative filtering. UTEG takes a user's weighted follow graph (i.e. a list of weighted userIds) as input,
 performs efficient traversal & aggregation, and returns the top-weighted tweets engaged based on # of users that engaged the tweet, as well as
->>>>>>> bb095608
 the engaged users' weights.
 
 UTEG is a stateful service and relies on a Kafka stream to ingest & persist states. It maintains in-memory user engagements over the past
