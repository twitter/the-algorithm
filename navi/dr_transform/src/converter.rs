use std::collections::BTreeSet;
use std::fmt::{self, Debug, Display};
use std::fs;

use bpr_thrift::data::DataRecord;
use bpr_thrift::prediction_service::BatchPredictionRequest;
use bpr_thrift::tensor::GeneralTensor;
use log::debug;
use ndarray::Array2;
use once_cell::sync::OnceCell;
use ort::tensor::InputTensor;
use prometheus::{HistogramOpts, HistogramVec};
use segdense::mapper::{FeatureMapper, MapReader};
use segdense::segdense_transform_spec_home_recap_2022::{DensificationTransformSpec, Root};
use segdense::util;
use thrift::protocol::{TBinaryInputProtocol, TSerializable};
use thrift::transport::TBufferChannel;

use crate::{all_config, all_config::AllConfig};

pub fn log_feature_match(
    dr: &DataRecord,
    seg_dense_config: &DensificationTransformSpec,
    dr_type: String,
) {
    // Note the following algorithm matches features from config using linear search.
    // Also the record source is MinDataRecord. This includes only binary and continuous features for now.

    for (feature_id, feature_value) in dr.continuous_features.as_ref().unwrap() {
        debug!(
<<<<<<< HEAD
            "{} - Continuous Datarecord => Feature ID: {}, Feature value: {}",
            dr_type, feature_id, feature_value
=======
            "{dr_type} - Continuous Datarecord => Feature ID: {feature_id}, Feature value: {feature_value}"
>>>>>>> 6e5c875a
        );
        for input_feature in &seg_dense_config.cont.input_features {
            if input_feature.feature_id == *feature_id {
                debug!("Matching input feature: {input_feature:?}")
            }
        }
    }

    for feature_id in dr.binary_features.as_ref().unwrap() {
        debug!("{dr_type} - Binary Datarecord => Feature ID: {feature_id}");
        for input_feature in &seg_dense_config.binary.input_features {
            if input_feature.feature_id == *feature_id {
                debug!("Found input feature: {input_feature:?}")
            }
        }
    }
}

pub fn log_feature_matches(drs: &Vec<DataRecord>, seg_dense_config: &DensificationTransformSpec) {
    for dr in drs {
        log_feature_match(dr, seg_dense_config, String::from("individual"));
    }
}

pub trait Converter: Send + Sync + Debug + 'static + Display {
    fn convert(&self, input: Vec<Vec<u8>>) -> (Vec<InputTensor>, Vec<usize>);
}

#[derive(Debug)]
#[allow(dead_code)]
pub struct BatchPredictionRequestToTorchTensorConverter {
    all_config: AllConfig,
    seg_dense_config: Root,
    all_config_path: String,
    seg_dense_config_path: String,
    feature_mapper: FeatureMapper,
    user_embedding_feature_id: i64,
    user_eng_embedding_feature_id: i64,
    author_embedding_feature_id: i64,
    discrete_features_to_report: BTreeSet<i64>,
    continuous_features_to_report: BTreeSet<i64>,
    discrete_feature_metrics: &'static HistogramVec,
    continuous_feature_metrics: &'static HistogramVec,
}

impl Display for BatchPredictionRequestToTorchTensorConverter {
    fn fmt(&self, f: &mut fmt::Formatter) -> fmt::Result {
        write!(
            f,
            "all_config_path: {}, seg_dense_config_path:{}",
            self.all_config_path, self.seg_dense_config_path
        )
    }
}

impl BatchPredictionRequestToTorchTensorConverter {
    pub fn new(
        model_dir: &str,
        model_version: &str,
        reporting_feature_ids: Vec<(i64, &str)>,
        register_metric_fn: Option<impl Fn(&HistogramVec)>,
    ) -> BatchPredictionRequestToTorchTensorConverter {
        let all_config_path = format!("{model_dir}/{model_version}/all_config.json");
        let seg_dense_config_path =
            format!("{model_dir}/{model_version}/segdense_transform_spec_home_recap_2022.json");
        let seg_dense_config = util::load_config(&seg_dense_config_path);
        let all_config = all_config::parse(
            &fs::read_to_string(&all_config_path)
                .unwrap_or_else(|error| panic!("error loading all_config.json - {error}")),
        )
        .unwrap();

        let feature_mapper = util::load_from_parsed_config_ref(&seg_dense_config);

        let user_embedding_feature_id = Self::get_feature_id(
            &all_config
                .train_data
                .seg_dense_schema
                .renamed_features
                .user_embedding,
            &seg_dense_config,
        );
        let user_eng_embedding_feature_id = Self::get_feature_id(
            &all_config
                .train_data
                .seg_dense_schema
                .renamed_features
                .user_eng_embedding,
            &seg_dense_config,
        );
        let author_embedding_feature_id = Self::get_feature_id(
            &all_config
                .train_data
                .seg_dense_schema
                .renamed_features
                .author_embedding,
            &seg_dense_config,
        );
        static METRICS: OnceCell<(HistogramVec, HistogramVec)> = OnceCell::new();
        let (discrete_feature_metrics, continuous_feature_metrics) = METRICS.get_or_init(|| {
            let discrete = HistogramVec::new(
                HistogramOpts::new(":navi:feature_id:discrete", "Discrete Feature ID values")
                    .buckets(Vec::from([
                        0.0f64, 10.0, 20.0, 30.0, 40.0, 50.0, 60.0, 70.0, 80.0, 90.0, 100.0, 110.0,
                        120.0, 130.0, 140.0, 150.0, 160.0, 170.0, 180.0, 190.0, 200.0, 250.0,
                        300.0, 500.0, 1000.0, 10000.0, 100000.0,
                    ])),
                &["feature_id"],
            )
            .expect("metric cannot be created");
            let continuous = HistogramVec::new(
                HistogramOpts::new(
                    ":navi:feature_id:continuous",
                    "continuous Feature ID values",
                )
                .buckets(Vec::from([
                    0.0f64, 10.0, 20.0, 30.0, 40.0, 50.0, 60.0, 70.0, 80.0, 90.0, 100.0, 110.0,
                    120.0, 130.0, 140.0, 150.0, 160.0, 170.0, 180.0, 190.0, 200.0, 250.0, 300.0,
                    500.0, 1000.0, 10000.0, 100000.0,
                ])),
                &["feature_id"],
            )
            .expect("metric cannot be created");
            if let Some(r) = register_metric_fn {
                r(&discrete);
                r(&continuous);
            }
            (discrete, continuous)
        });

        let mut discrete_features_to_report = BTreeSet::new();
        let mut continuous_features_to_report = BTreeSet::new();

        for (feature_id, feature_type) in reporting_feature_ids.iter() {
            match *feature_type {
                "discrete" => discrete_features_to_report.insert(*feature_id),
                "continuous" => continuous_features_to_report.insert(*feature_id),
                _ => panic!("Invalid feature type {feature_type} for reporting metrics!"),
            };
        }

        BatchPredictionRequestToTorchTensorConverter {
            all_config,
            seg_dense_config,
            all_config_path,
            seg_dense_config_path,
            feature_mapper,
            user_embedding_feature_id,
            user_eng_embedding_feature_id,
            author_embedding_feature_id,
            discrete_features_to_report,
            continuous_features_to_report,
            discrete_feature_metrics,
            continuous_feature_metrics,
        }
    }

    fn get_feature_id(feature_name: &str, seg_dense_config: &Root) -> i64 {
        // given a feature name, we get the complex feature type id
        for feature in &seg_dense_config.complex_feature_type_transform_spec {
            if feature.full_feature_name == feature_name {
                return feature.feature_id;
            }
        }
        -1
    }

    fn parse_batch_prediction_request(bytes: Vec<u8>) -> BatchPredictionRequest {
        // parse batch prediction request into a struct from byte array repr.
        let mut bc = TBufferChannel::with_capacity(bytes.len(), 0);
        bc.set_readable_bytes(&bytes);
        let mut protocol = TBinaryInputProtocol::new(bc, true);
        BatchPredictionRequest::read_from_in_protocol(&mut protocol).unwrap()
    }

    fn get_embedding_tensors(
        &self,
        bprs: &[BatchPredictionRequest],
        feature_id: i64,
        batch_size: &[usize],
    ) -> Array2<f32> {
        // given an embedding feature id, extract the float tensor array into tensors.
        let cols: usize = 200;
        let rows: usize = batch_size[batch_size.len() - 1];
        let total_size = rows * cols;

        let mut working_set = vec![0 as f32; total_size];
        let mut bpr_start = 0;
        for (bpr, &bpr_end) in bprs.iter().zip(batch_size) {
            if bpr.common_features.is_some()
                && bpr.common_features.as_ref().unwrap().tensors.is_some()
                && bpr
                    .common_features
                    .as_ref()
                    .unwrap()
                    .tensors
                    .as_ref()
                    .unwrap()
                    .contains_key(&feature_id)
            {
                let source_tensor = bpr
                    .common_features
                    .as_ref()
                    .unwrap()
                    .tensors
                    .as_ref()
                    .unwrap()
                    .get(&feature_id)
                    .unwrap();
                let tensor = match source_tensor {
                    GeneralTensor::FloatTensor(float_tensor) =>
                    //Tensor::of_slice(
                    {
                        float_tensor
                            .floats
                            .iter()
                            .map(|x| x.into_inner() as f32)
                            .collect::<Vec<_>>()
                    }
                    _ => vec![0 as f32; cols],
                };

                // since the tensor is found in common feature, add it in all batches
                for row in bpr_start..bpr_end {
                    for col in 0..cols {
                        working_set[row * cols + col] = tensor[col];
                    }
                }
            }
            // find the feature in individual feature list and add to corresponding batch.
            for (index, datarecord) in bpr.individual_features_list.iter().enumerate() {
                if datarecord.tensors.is_some()
                    && datarecord
                        .tensors
                        .as_ref()
                        .unwrap()
                        .contains_key(&feature_id)
                {
                    let source_tensor = datarecord
                        .tensors
                        .as_ref()
                        .unwrap()
                        .get(&feature_id)
                        .unwrap();
                    let tensor = match source_tensor {
                        GeneralTensor::FloatTensor(float_tensor) => float_tensor
                            .floats
                            .iter()
                            .map(|x| x.into_inner() as f32)
                            .collect::<Vec<_>>(),
                        _ => vec![0 as f32; cols],
                    };
                    for col in 0..cols {
                        working_set[(bpr_start + index) * cols + col] = tensor[col];
                    }
                }
            }
            bpr_start = bpr_end;
        }
        Array2::<f32>::from_shape_vec([rows, cols], working_set).unwrap()
    }

    // Todo : Refactor, create a generic version with different type and field accessors
    //   Example parameterized and then instiantiate the following
    //           (FLOAT --> FLOAT, DataRecord.continuous_feature)
    //           (BOOL --> INT64, DataRecord.binary_feature)
    //           (INT64 --> INT64, DataRecord.discrete_feature)
    fn get_continuous(&self, bprs: &[BatchPredictionRequest], batch_ends: &[usize]) -> InputTensor {
        // These need to be part of model schema
        let rows = batch_ends[batch_ends.len() - 1];
        let cols = 5293;
        let full_size = rows * cols;
        let default_val = f32::NAN;

        let mut tensor = vec![default_val; full_size];

        let mut bpr_start = 0;
        for (bpr, &bpr_end) in bprs.iter().zip(batch_ends) {
            // Common features
            if bpr.common_features.is_some()
                && bpr
                    .common_features
                    .as_ref()
                    .unwrap()
                    .continuous_features
                    .is_some()
            {
                let common_features = bpr
                    .common_features
                    .as_ref()
                    .unwrap()
                    .continuous_features
                    .as_ref()
                    .unwrap();

                for feature in common_features {
                    if let Some(f_info) = self.feature_mapper.get(feature.0) {
                        let idx = f_info.index_within_tensor as usize;
                        if idx < cols {
                            // Set value in each row
                            for r in bpr_start..bpr_end {
                                let flat_index = r * cols + idx;
                                tensor[flat_index] = feature.1.into_inner() as f32;
                            }
                        }
                    }
                    if self.continuous_features_to_report.contains(feature.0) {
                        self.continuous_feature_metrics
                            .with_label_values(&[feature.0.to_string().as_str()])
                            .observe(feature.1.into_inner())
                    } else if self.discrete_features_to_report.contains(feature.0) {
                        self.discrete_feature_metrics
                            .with_label_values(&[feature.0.to_string().as_str()])
                            .observe(feature.1.into_inner())
                    }
                }
            }

            // Process the batch of datarecords
            for r in bpr_start..bpr_end {
                let dr: &DataRecord = &bpr.individual_features_list[r - bpr_start];
                if dr.continuous_features.is_some() {
                    for feature in dr.continuous_features.as_ref().unwrap() {
                        if let Some(f_info) = self.feature_mapper.get(feature.0) {
                            let idx = f_info.index_within_tensor as usize;
                            let flat_index = r * cols + idx;
                            if flat_index < tensor.len() && idx < cols {
                                tensor[flat_index] = feature.1.into_inner() as f32;
                            }
                        }
                        if self.continuous_features_to_report.contains(feature.0) {
                            self.continuous_feature_metrics
                                .with_label_values(&[feature.0.to_string().as_str()])
                                .observe(feature.1.into_inner())
                        } else if self.discrete_features_to_report.contains(feature.0) {
                            self.discrete_feature_metrics
                                .with_label_values(&[feature.0.to_string().as_str()])
                                .observe(feature.1.into_inner())
                        }
                    }
                }
            }
            bpr_start = bpr_end;
        }

        InputTensor::FloatTensor(
            Array2::<f32>::from_shape_vec([rows, cols], tensor)
                .unwrap()
                .into_dyn(),
        )
    }

    fn get_binary(&self, bprs: &[BatchPredictionRequest], batch_ends: &[usize]) -> InputTensor {
        // These need to be part of model schema
        let rows = batch_ends[batch_ends.len() - 1];
        let cols = 149;
        let full_size = rows * cols;
        let default_val = 0;

        let mut v = vec![default_val; full_size];

        let mut bpr_start = 0;
        for (bpr, &bpr_end) in bprs.iter().zip(batch_ends) {
            // Common features
            if bpr.common_features.is_some()
                && bpr
                    .common_features
                    .as_ref()
                    .unwrap()
                    .binary_features
                    .is_some()
            {
                let common_features = bpr
                    .common_features
                    .as_ref()
                    .unwrap()
                    .binary_features
                    .as_ref()
                    .unwrap();

                for feature in common_features {
                    if let Some(f_info) = self.feature_mapper.get(feature) {
                        let idx = f_info.index_within_tensor as usize;
                        if idx < cols {
                            // Set value in each row
                            for r in bpr_start..bpr_end {
                                let flat_index = r * cols + idx;
                                v[flat_index] = 1;
                            }
                        }
                    }
                }
            }

            // Process the batch of datarecords
            for r in bpr_start..bpr_end {
                let dr: &DataRecord = &bpr.individual_features_list[r - bpr_start];
                if dr.binary_features.is_some() {
                    for feature in dr.binary_features.as_ref().unwrap() {
                        if let Some(f_info) = self.feature_mapper.get(feature) {
                            let idx = f_info.index_within_tensor as usize;
                            let flat_index = r * cols + idx;
                            v[flat_index] = 1;
                        }
                    }
                }
            }
            bpr_start = bpr_end;
        }
        InputTensor::Int64Tensor(
            Array2::<i64>::from_shape_vec([rows, cols], v)
                .unwrap()
                .into_dyn(),
        )
    }

    #[allow(dead_code)]
    fn get_discrete(&self, bprs: &[BatchPredictionRequest], batch_ends: &[usize]) -> InputTensor {
        // These need to be part of model schema
        let rows = batch_ends[batch_ends.len() - 1];
        let cols = 320;
        let full_size = rows * cols;
        let default_val = 0;

        let mut v = vec![default_val; full_size];

        let mut bpr_start = 0;
        for (bpr, &bpr_end) in bprs.iter().zip(batch_ends) {
            // Common features
            if bpr.common_features.is_some()
                && bpr
                    .common_features
                    .as_ref()
                    .unwrap()
                    .discrete_features
                    .is_some()
            {
                let common_features = bpr
                    .common_features
                    .as_ref()
                    .unwrap()
                    .discrete_features
                    .as_ref()
                    .unwrap();

                for feature in common_features {
                    if let Some(f_info) = self.feature_mapper.get(feature.0) {
                        let idx = f_info.index_within_tensor as usize;
                        if idx < cols {
                            // Set value in each row
                            for r in bpr_start..bpr_end {
                                let flat_index = r * cols + idx;
                                v[flat_index] = *feature.1;
                            }
                        }
                    }
                    if self.discrete_features_to_report.contains(feature.0) {
                        self.discrete_feature_metrics
                            .with_label_values(&[feature.0.to_string().as_str()])
                            .observe(*feature.1 as f64)
                    }
                }
            }

            // Process the batch of datarecords
            for r in bpr_start..bpr_end {
                let dr: &DataRecord = &bpr.individual_features_list[r];
                if dr.discrete_features.is_some() {
                    for feature in dr.discrete_features.as_ref().unwrap() {
                        if let Some(f_info) = self.feature_mapper.get(feature.0) {
                            let idx = f_info.index_within_tensor as usize;
                            let flat_index = r * cols + idx;
                            if flat_index < v.len() && idx < cols {
                                v[flat_index] = *feature.1;
                            }
                        }
                        if self.discrete_features_to_report.contains(feature.0) {
                            self.discrete_feature_metrics
                                .with_label_values(&[feature.0.to_string().as_str()])
                                .observe(*feature.1 as f64)
                        }
                    }
                }
            }
            bpr_start = bpr_end;
        }
        InputTensor::Int64Tensor(
            Array2::<i64>::from_shape_vec([rows, cols], v)
                .unwrap()
                .into_dyn(),
        )
    }

    fn get_user_embedding(
        &self,
        bprs: &[BatchPredictionRequest],
        batch_ends: &[usize],
    ) -> InputTensor {
        InputTensor::FloatTensor(
            self.get_embedding_tensors(bprs, self.user_embedding_feature_id, batch_ends)
                .into_dyn(),
        )
    }

    fn get_eng_embedding(
        &self,
        bpr: &[BatchPredictionRequest],
        batch_ends: &[usize],
    ) -> InputTensor {
        InputTensor::FloatTensor(
            self.get_embedding_tensors(bpr, self.user_eng_embedding_feature_id, batch_ends)
                .into_dyn(),
        )
    }

    fn get_author_embedding(
        &self,
        bpr: &[BatchPredictionRequest],
        batch_ends: &[usize],
    ) -> InputTensor {
        InputTensor::FloatTensor(
            self.get_embedding_tensors(bpr, self.author_embedding_feature_id, batch_ends)
                .into_dyn(),
        )
    }
}

impl Converter for BatchPredictionRequestToTorchTensorConverter {
    fn convert(&self, batched_bytes: Vec<Vec<u8>>) -> (Vec<InputTensor>, Vec<usize>) {
        let bprs = batched_bytes
            .into_iter()
            .map(|bytes| {
                BatchPredictionRequestToTorchTensorConverter::parse_batch_prediction_request(bytes)
            })
            .collect::<Vec<_>>();
        let batch_ends = bprs
            .iter()
            .map(|bpr| bpr.individual_features_list.len())
            .scan(0usize, |acc, e| {
                //running total
                *acc += e;
                Some(*acc)
            })
            .collect::<Vec<_>>();

        let t1 = self.get_continuous(&bprs, &batch_ends);
        let t2 = self.get_binary(&bprs, &batch_ends);
        //let _t3 = self.get_discrete(&bprs, &batch_ends);
        let t4 = self.get_user_embedding(&bprs, &batch_ends);
        let t5 = self.get_eng_embedding(&bprs, &batch_ends);
        let t6 = self.get_author_embedding(&bprs, &batch_ends);

        (vec![t1, t2, t4, t5, t6], batch_ends)
    }
}<|MERGE_RESOLUTION|>--- conflicted
+++ resolved
@@ -28,12 +28,7 @@
 
     for (feature_id, feature_value) in dr.continuous_features.as_ref().unwrap() {
         debug!(
-<<<<<<< HEAD
-            "{} - Continuous Datarecord => Feature ID: {}, Feature value: {}",
-            dr_type, feature_id, feature_value
-=======
             "{dr_type} - Continuous Datarecord => Feature ID: {feature_id}, Feature value: {feature_value}"
->>>>>>> 6e5c875a
         );
         for input_feature in &seg_dense_config.cont.input_features {
             if input_feature.feature_id == *feature_id {
